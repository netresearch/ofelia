<<<<<<< HEAD
FROM golang:1.18.1-alpine3.15 AS builder
=======
FROM golang:1.19.4-alpine AS builder
>>>>>>> 4c7c5b00

RUN apk --no-cache add gcc musl-dev git

WORKDIR ${GOPATH}/src/github.com/netresearch/ofelia

COPY go.mod go.sum ./
RUN go mod download

COPY . ${GOPATH}/src/github.com/netresearch/ofelia

RUN go build -o /go/bin/ofelia .

<<<<<<< HEAD
FROM alpine:3.16.0
=======
FROM alpine:3.17.0
>>>>>>> 4c7c5b00

# this label is required to identify container with ofelia running
LABEL ofelia.service=true
LABEL ofelia.enabled=true

RUN apk --no-cache add ca-certificates tzdata

COPY --from=builder /go/bin/ofelia /usr/bin/ofelia

ENTRYPOINT ["/usr/bin/ofelia"]

CMD ["daemon", "--config", "/etc/ofelia/config.ini"]<|MERGE_RESOLUTION|>--- conflicted
+++ resolved
@@ -1,8 +1,4 @@
-<<<<<<< HEAD
-FROM golang:1.18.1-alpine3.15 AS builder
-=======
-FROM golang:1.19.4-alpine AS builder
->>>>>>> 4c7c5b00
+FROM golang:1.19.4-alpine3.17 AS builder
 
 RUN apk --no-cache add gcc musl-dev git
 
@@ -15,11 +11,7 @@
 
 RUN go build -o /go/bin/ofelia .
 
-<<<<<<< HEAD
-FROM alpine:3.16.0
-=======
 FROM alpine:3.17.0
->>>>>>> 4c7c5b00
 
 # this label is required to identify container with ofelia running
 LABEL ofelia.service=true
