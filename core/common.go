--- conflicted
+++ resolved
@@ -10,10 +10,7 @@
 	"time"
 
 	"github.com/armon/circbuf"
-<<<<<<< HEAD
-
-=======
->>>>>>> d848060f
+
 	docker "github.com/fsouza/go-dockerclient"
 )
 
