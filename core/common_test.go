package core

import (
	"errors"
	"fmt"
	"testing"
	"time"

	. "gopkg.in/check.v1"
)

func Test(t *testing.T) { TestingT(t) }

type SuiteCommon struct{}

var _ = Suite(&SuiteCommon{})

func (s *SuiteCommon) TestNewContext(c *C) {
	h := NewScheduler(&TestLogger{})
	j := &TestJob{}
	j.Use(&TestMiddleware{})

	e := NewExecution()

	ctx := NewContext(h, j, e)
	c.Assert(ctx.Scheduler, DeepEquals, h)
	c.Assert(ctx.Job, DeepEquals, j)
	c.Assert(ctx.Execution, DeepEquals, e)
	c.Assert(ctx.middlewares, HasLen, 1)
}

func (s *SuiteCommon) TestContextNextError(c *C) {
	mA := &TestMiddlewareAltA{}
	mB := &TestMiddlewareAltB{}
	mC := &TestMiddlewareAltC{}
	mB.Error, mC.Error = fmt.Errorf("foo"), fmt.Errorf("foo")

	j := &TestJob{}
	j.Use(mA, mB, mC)

	e := NewExecution()

	h := NewScheduler(&TestLogger{})
	ctx := NewContext(h, j, e)
	ctx.Start()

	err := ctx.Next()
	c.Assert(err, IsNil)
	c.Assert(mA.Called, Equals, 1)
	c.Assert(mB.Called, Equals, 0)
	c.Assert(mC.Called, Equals, 0)
	c.Assert(j.Called, Equals, 0)
	c.Assert(ctx.Execution.IsRunning, Equals, true)

	err = ctx.Next()
	c.Assert(err, IsNil)
	c.Assert(mB.Called, Equals, 1)
	c.Assert(mC.Called, Equals, 0)
	c.Assert(j.Called, Equals, 0)
	c.Assert(ctx.Execution.IsRunning, Equals, false)

	err = ctx.Next()
	c.Assert(err, IsNil)
	c.Assert(mC.Called, Equals, 0)
	c.Assert(j.Called, Equals, 0)

	err = ctx.Next()
	c.Assert(err, IsNil)
	c.Assert(j.Called, Equals, 0)
}

func (s *SuiteCommon) TestContextNextNested(c *C) {
	mA := &TestMiddlewareAltA{}
	mB := &TestMiddlewareAltB{}
	mC := &TestMiddlewareAltC{}
	mA.Nested, mB.Nested, mC.Nested = true, true, true

	j := &TestJob{}
	j.Use(mA, mB, mC)

	e := NewExecution()

	h := NewScheduler(&TestLogger{})
	ctx := NewContext(h, j, e)
	ctx.Start()

	err := ctx.Next()
	c.Assert(err, IsNil)
	c.Assert(mA.Called, Equals, 1)
	c.Assert(mB.Called, Equals, 1)
	c.Assert(mC.Called, Equals, 1)
	c.Assert(j.Called, Equals, 1)
}

func (s *SuiteCommon) TestContextNextNestedError(c *C) {
	mA := &TestMiddlewareAltA{}
	mB := &TestMiddlewareAltB{}
	mC := &TestMiddlewareAltC{}
	mA.Nested, mB.Nested, mC.Nested = true, true, true
	mA.Stop = errors.New("foo")

	j := &TestJob{}
	j.Use(mA, mB, mC)

	e := NewExecution()

	h := NewScheduler(&TestLogger{})
	ctx := NewContext(h, j, e)
	ctx.Start()

	err := ctx.Next()
	c.Assert(err, IsNil)
	c.Assert(mA.Called, Equals, 1)
	c.Assert(mB.Called, Equals, 0)
	c.Assert(mC.Called, Equals, 0)
	c.Assert(j.Called, Equals, 0)
}

func (s *SuiteCommon) TestContextNextContinueOnStop(c *C) {
	mA := &TestMiddlewareAltA{}
	mB := &TestMiddlewareAltB{}
	mC := &TestMiddlewareAltC{}
	mA.Nested, mB.Nested, mC.Nested = true, true, true
	mA.Stop = errors.New("foo")
	mC.OnStop = true

	j := &TestJob{}
	j.Use(mA, mB, mC)

	e := NewExecution()

	h := NewScheduler(&TestLogger{})
	ctx := NewContext(h, j, e)
	ctx.Start()

	err := ctx.Next()
	c.Assert(err, IsNil)
	c.Assert(mA.Called, Equals, 1)
	c.Assert(mB.Called, Equals, 0)
	c.Assert(mC.Called, Equals, 1)
	c.Assert(j.Called, Equals, 0)
}

func (s *SuiteCommon) TestContextNext(c *C) {
	mA := &TestMiddlewareAltA{}
	mB := &TestMiddlewareAltB{}
	mC := &TestMiddlewareAltC{}

	j := &TestJob{}
	j.Use(mA, mB, mC)

	e := NewExecution()

	h := NewScheduler(&TestLogger{})
	ctx := NewContext(h, j, e)
	ctx.Start()

	err := ctx.Next()
	c.Assert(err, IsNil)
	c.Assert(mA.Called, Equals, 1)
	c.Assert(mB.Called, Equals, 0)
	c.Assert(mC.Called, Equals, 0)
	c.Assert(j.Called, Equals, 0)
	c.Assert(ctx.Execution.IsRunning, Equals, true)

	err = ctx.Next()
	c.Assert(err, IsNil)
	c.Assert(mB.Called, Equals, 1)
	c.Assert(mC.Called, Equals, 0)
	c.Assert(j.Called, Equals, 0)
	c.Assert(ctx.Execution.IsRunning, Equals, true)

	err = ctx.Next()
	c.Assert(err, IsNil)
	c.Assert(mC.Called, Equals, 1)
	c.Assert(j.Called, Equals, 0)

	err = ctx.Next()
	c.Assert(err, IsNil)
	c.Assert(j.Called, Equals, 1)

	err = ctx.Next()
	c.Assert(err, IsNil)
	c.Assert(j.Called, Equals, 1)
}

func (s *SuiteCommon) TestExecutionStart(c *C) {
	exe := &Execution{}
	exe.Start()

	c.Assert(exe.IsRunning, Equals, true)
	c.Assert(exe.Date.IsZero(), Equals, false)
}

func (s *SuiteCommon) TestExecutionStop(c *C) {
	exe := &Execution{}
	exe.Start()
	exe.Stop(nil)

	c.Assert(exe.IsRunning, Equals, false)
	c.Assert(exe.Failed, Equals, false)
	c.Assert(exe.Skipped, Equals, false)
	c.Assert(exe.Error, Equals, nil)
	c.Assert(exe.Duration.Seconds() > .0, Equals, true)
}

func (s *SuiteCommon) TestExecutionStopError(c *C) {
	err := errors.New("foo")

	exe := &Execution{}
	exe.Start()
	time.Sleep(50 * time.Millisecond)
	exe.Stop(err)

	c.Assert(exe.IsRunning, Equals, false)
	c.Assert(exe.Failed, Equals, true)
	c.Assert(exe.Skipped, Equals, false)
	c.Assert(exe.Error, Equals, err)
<<<<<<< HEAD
	c.Assert(exe.Duration.Milliseconds() >= 50, Equals, true)
=======
	c.Assert(exe.Duration > 0, Equals, true)
>>>>>>> 4c7c5b00
}

func (s *SuiteCommon) TestExecutionStopErrorSkip(c *C) {
	exe := &Execution{}
	exe.Start()
	exe.Stop(ErrSkippedExecution)

	c.Assert(exe.IsRunning, Equals, false)
	c.Assert(exe.Failed, Equals, false)
	c.Assert(exe.Skipped, Equals, true)
	c.Assert(exe.Error, Equals, nil)
<<<<<<< HEAD
=======
	c.Assert(exe.Duration > 0, Equals, true)
>>>>>>> 4c7c5b00
}

func (s *SuiteCommon) TestMiddlewareContainerUseTwice(c *C) {
	mA := &TestMiddleware{}
	mB := &TestMiddleware{}

	container := &middlewareContainer{}
	container.Use(mA)
	container.Use(mB)

	ms := container.Middlewares()
	c.Assert(ms, HasLen, 1)
	c.Assert(ms[0], Equals, mA)
}

func (s *SuiteCommon) TestMiddlewareContainerUseNil(c *C) {
	var m Middleware

	container := &middlewareContainer{}
	container.Use(m)

	ms := container.Middlewares()
	c.Assert(ms, HasLen, 0)
}

func (s *SuiteCommon) TestMiddlewareContainerUseOder(c *C) {
	mA := &TestMiddleware{}
	mB := &TestMiddlewareAltA{}

	container := &middlewareContainer{}
	container.Use(mB)
	container.Use(mA)

	ms := container.Middlewares()
	c.Assert(ms, HasLen, 2)
	c.Assert(ms[0], Equals, mB)
	c.Assert(ms[1], Equals, mA)
}

type TestMiddleware struct {
	Called int
	Nested bool
	OnStop bool
	Error  error
	Stop   error
}

func (m *TestMiddleware) ContinueOnStop() bool {
	return m.OnStop
}

func (m *TestMiddleware) Run(ctx *Context) error {
	m.Called++

	if m.Stop != nil {
		ctx.Execution.Stop(m.Stop)
	}

	if m.Nested {
		ctx.Next()
	}

	return m.Error
}

type TestMiddlewareAltA struct{ TestMiddleware }
type TestMiddlewareAltB struct{ TestMiddleware }
type TestMiddlewareAltC struct{ TestMiddleware }

type TestJob struct {
	BareJob
	Called int
}

func (j *TestJob) Run(ctx *Context) error {
	j.Called++
	time.Sleep(time.Millisecond * 500)

	return nil
}

type TestLogger struct{}

func (*TestLogger) Criticalf(format string, args ...interface{}) {}
func (*TestLogger) Debugf(format string, args ...interface{})    {}
func (*TestLogger) Errorf(format string, args ...interface{})    {}
func (*TestLogger) Noticef(format string, args ...interface{})   {}
func (*TestLogger) Warningf(format string, args ...interface{})  {}

func (s *SuiteCommon) TestParseRegistry(c *C) {
	c.Assert(parseRegistry("example.com:port/dir/image"), Equals, "example.com:port")
	c.Assert(parseRegistry("example.com:port/image"), Equals, "example.com:port")
	c.Assert(parseRegistry("dir/image"), Equals, "")
	c.Assert(parseRegistry("image"), Equals, "")
}<|MERGE_RESOLUTION|>--- conflicted
+++ resolved
@@ -216,11 +216,7 @@
 	c.Assert(exe.Failed, Equals, true)
 	c.Assert(exe.Skipped, Equals, false)
 	c.Assert(exe.Error, Equals, err)
-<<<<<<< HEAD
-	c.Assert(exe.Duration.Milliseconds() >= 50, Equals, true)
-=======
 	c.Assert(exe.Duration > 0, Equals, true)
->>>>>>> 4c7c5b00
 }
 
 func (s *SuiteCommon) TestExecutionStopErrorSkip(c *C) {
@@ -232,10 +228,7 @@
 	c.Assert(exe.Failed, Equals, false)
 	c.Assert(exe.Skipped, Equals, true)
 	c.Assert(exe.Error, Equals, nil)
-<<<<<<< HEAD
-=======
 	c.Assert(exe.Duration > 0, Equals, true)
->>>>>>> 4c7c5b00
 }
 
 func (s *SuiteCommon) TestMiddlewareContainerUseTwice(c *C) {
