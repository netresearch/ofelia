--- conflicted
+++ resolved
@@ -13,11 +13,7 @@
     strategy:
       fail-fast: false
       matrix:
-<<<<<<< HEAD
-        go-version: [1.17.x, 1.18.x]
-=======
         go-version: [1.17.x, 1.18.x, 1.19.x]
->>>>>>> 4c7c5b00
         platform: [ubuntu-latest, macos-latest]
     runs-on: ${{ matrix.platform }}
     steps:
